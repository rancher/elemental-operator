/*
Copyright © 2022 SUSE LLC

Licensed under the Apache License, Version 2.0 (the "License");
you may not use this file except in compliance with the License.
You may obtain a copy of the License at

    http://www.apache.org/licenses/LICENSE-2.0

Unless required by applicable law or agreed to in writing, software
distributed under the License is distributed on an "AS IS" BASIS,
WITHOUT WARRANTIES OR CONDITIONS OF ANY KIND, either express or implied.
See the License for the specific language governing permissions and
limitations under the License.
*/

package server

import (
	"encoding/base64"
	"encoding/json"
	"errors"
	"fmt"
	"io"
	"net/http"
	"path"
	"regexp"
	"strings"

	elm "github.com/rancher/elemental-operator/pkg/apis/elemental.cattle.io/v1beta1"
	"github.com/rancher/elemental-operator/pkg/config"
	values "github.com/rancher/wrangler/pkg/data"
	"github.com/sirupsen/logrus"
	"gopkg.in/yaml.v2"
	v1 "k8s.io/api/core/v1"
	apierrors "k8s.io/apimachinery/pkg/api/errors"
)

const defaultName = "m-${System Information/Manufacturer}-${System Information/Product Name}-${System Information/Serial Number}"

var (
	sanitize   = regexp.MustCompile("[^0-9a-zA-Z]")
	doubleDash = regexp.MustCompile("--+")
	start      = regexp.MustCompile("^[a-zA-Z]")
)

func (i *InventoryServer) ServeHTTP(resp http.ResponseWriter, req *http.Request) {
	// get the machine registration relevant to this request
	registration, err := i.getMachineRegistration(req)
	if err != nil {
		http.Error(resp, err.Error(), http.StatusNotFound)
		return
	}

	// attempt to authenticate the machine, if the machine is nil, authentication has failed
	inventory, w, err := i.authMachine(resp, req, registration.Namespace)
	if err != nil {
		logrus.Error("failed to authenticate inventory: ", err)
		return
	}

	// by default return the cloud init for this machine registration
	if inventory == nil {
		if err = i.unauthenticatedResponse(registration, resp); err != nil {
			logrus.Error("error writing unauthenticated response: ", err)
			return
		}
		return
	}

	if inventory.CreationTimestamp.IsZero() {
		inventory.ObjectMeta.Labels = registration.Spec.MachineInventoryLabels
		inventory.ObjectMeta.Annotations = registration.Spec.MachineInventoryAnnotations
		inventory, err = i.createMachineInventory(req, inventory, registration)
		if err != nil {
			logrus.Error("error creating machine inventory: ", err)
			return
		}
	}

	labels, err := getLabels(req)
	if err != nil {
		logrus.Warn("failed to parse labels header: ", err)
	}

	if len(labels) > 0 {
		for k, v := range labels {
			inventory.Labels[k] = v
		}

		inventory, err = i.machineClient.Update(inventory)
		if err != nil {
			logrus.Error("failed to update inventory labels: ", err)
			return
		}
	}

	err = i.writeMachineInventoryCloudConfig(w, inventory, registration)
	if err != nil {
		logrus.Error("failed to write machine inventory cloud config: ", err)
		return
	}

	_ = w.Close()
}

func (i *InventoryServer) unauthenticatedResponse(machineRegistration *elm.MachineRegistration, writer io.Writer) error {
	_, err := writer.Write([]byte("#cloud-config\n"))
	if err != nil {
		return err
	}

	return yaml.NewEncoder(writer).Encode(config.Config{
		Elemental: config.Elemental{
			Registration: config.Registration{
				URL:    machineRegistration.Status.RegistrationURL,
				CACert: i.getRancherCACert(),
			},
		},
		Data: machineRegistration.Spec.Config.Data,
	})
}

func (i *InventoryServer) createMachineInventory(req *http.Request, inventory *elm.MachineInventory, registration *elm.MachineRegistration) (*elm.MachineInventory, error) {
	inventory.Name = registration.Spec.MachineName
	if inventory.Name == "" {
		inventory.Name = defaultName
	}
	sMBios, _ := getSMBios(req)
	inventory.Name = buildName(sMBios, inventory.Name)
	inventory.Namespace = registration.Namespace
	inventory.Annotations = registration.Spec.MachineInventoryAnnotations
	inventory.Labels = registration.Spec.MachineInventoryLabels

	machines, err := i.machineCache.GetByIndex(tpmHashIndex, inventory.Spec.TPMHash)
	if err != nil || len(machines) > 0 {
		return nil, err
	}

	return i.machineClient.Create(inventory)
}

func (i *InventoryServer) getMachineRegistration(req *http.Request) (*elm.MachineRegistration, error) {
	token := path.Base(req.URL.Path)

	regs, err := i.machineRegistrationCache.GetByIndex(registrationTokenIndex, token)
	if apierrors.IsNotFound(err) || len(regs) != 1 {
		if len(regs) > 1 {
			logrus.Errorf("Multiple MachineRegistrations have the same token %s: %v", token, regs)
		}
		if err == nil && len(regs) == 0 {
			err = fmt.Errorf("MachineRegistration does not exist")
		}
		return nil, err
	}

	var ready bool
	for _, condition := range regs[0].Status.Conditions {
		if condition.Type == "Ready" && condition.Status == "True" {
			ready = true
			break
		}
	}

	if !ready {
		return nil, errors.New("MachineRegistration is not ready")
	}

	return regs[0], nil

}

func (i *InventoryServer) writeMachineInventoryCloudConfig(writer io.Writer, inventory *elm.MachineInventory, registration *elm.MachineRegistration) error {
	var err error

	sa, err := i.serviceAccountCache.Get(registration.Status.ServiceAccountRef.Namespace,
		registration.Status.ServiceAccountRef.Name)
	if err != nil || len(sa.Secrets) < 1 {
		return err
	}

	tokenSecret, err := i.secretCache.Get(sa.Namespace, sa.Secrets[0].Name)
	if err != nil || tokenSecret.Type != v1.SecretTypeServiceAccountToken {
		return err
	}

<<<<<<< HEAD
=======
	var install config.Install
	if registration.Spec.Install != nil {
		install = *registration.Spec.Install
	}

	serverURL, err := i.getRancherServerURL()
	if err != nil {
		logrus.Errorf("Failed to get server-url: %s", err.Error())
		return err
	}

>>>>>>> e87eb80c
	return yaml.NewEncoder(writer).Encode(config.Config{
		Elemental: config.Elemental{
			Registration: config.Registration{
				URL:    registration.Status.RegistrationURL,
				CACert: i.getRancherCACert(),
			},
			SystemAgent: config.SystemAgent{
				URL:             fmt.Sprintf("%s/k8s/clusters/local", serverURL),
				Token:           string(tokenSecret.Data["token"]),
				SecretName:      inventory.Name,
				SecretNamespace: inventory.Namespace,
			},
			Install: registration.Spec.Config.Elemental.Install,
		},
		Data: registration.Spec.Config.Data,
	})
}

func buildName(data map[string]interface{}, name string) string {
	str := name
	result := &strings.Builder{}
	for {
		i := strings.Index(str, "${")
		if i == -1 {
			result.WriteString(str)
			break
		}
		j := strings.Index(str[i:], "}")
		if j == -1 {
			result.WriteString(str)
			break
		}

		result.WriteString(str[:i])
		obj := values.GetValueN(data, strings.Split(str[i+2:j+i], "/")...)
		if str, ok := obj.(string); ok {
			result.WriteString(str)
		}
		str = str[j+i+1:]
	}

	resultStr := sanitize.ReplaceAllString(result.String(), "-")
	resultStr = doubleDash.ReplaceAllString(resultStr, "-")
	if !start.MatchString(resultStr) {
		resultStr = "m" + resultStr
	}
	if len(resultStr) > 58 {
		resultStr = resultStr[:58]
	}
	return strings.ToLower(resultStr)
}

func getSMBios(req *http.Request) (map[string]interface{}, error) {
	smbios := req.Header.Get("X-Cattle-Smbios")
	if smbios == "" {
		return nil, nil
	}
	smbiosData, err := base64.StdEncoding.DecodeString(smbios)
	if err != nil {
		return nil, err
	}
	data := map[string]interface{}{}
	return data, json.Unmarshal(smbiosData, &data)
}

func getLabels(req *http.Request) (map[string]string, error) {
	in := req.Header.Get("X-Cattle-Labels")
	if in == "" {
		return nil, nil
	}

	labelString, err := base64.StdEncoding.DecodeString(in)
	if err != nil {
		return nil, err
	}
	var labels map[string]string
	return labels, json.Unmarshal(labelString, &labels)
}<|MERGE_RESOLUTION|>--- conflicted
+++ resolved
@@ -184,20 +184,12 @@
 		return err
 	}
 
-<<<<<<< HEAD
-=======
-	var install config.Install
-	if registration.Spec.Install != nil {
-		install = *registration.Spec.Install
-	}
-
 	serverURL, err := i.getRancherServerURL()
 	if err != nil {
 		logrus.Errorf("Failed to get server-url: %s", err.Error())
 		return err
 	}
 
->>>>>>> e87eb80c
 	return yaml.NewEncoder(writer).Encode(config.Config{
 		Elemental: config.Elemental{
 			Registration: config.Registration{
